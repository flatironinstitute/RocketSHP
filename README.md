# 🚀 RocketSHP: Ultra-fast Prediction of Protein Dynamics

[![License](https://img.shields.io/badge/License-MIT-blue.svg)](https://opensource.org/licenses/MIT)
[![Python 3.11+](https://img.shields.io/badge/python-3.11+-blue.svg)](https://www.python.org/downloads/)
[![PyTorch](https://img.shields.io/badge/PyTorch-2.0+-red.svg)](https://pytorch.org/)

RocketSHP enables ultra-fast prediction of protein dynamics and flexibility from amino acid sequences and/or protein structures. Trained on thousands of molecular dynamics trajectories, it predicts multiple dynamics-related features simultaneously:

- Root-Mean-Square Fluctuations (RMSF)
- Generalized Correlation Coefficients with Linear Mutual Information (GCC-LMI)
- Structural Heterogeneity Profiles (SHP)

This approach bridges the gap between static structural biology and dynamic functional understanding, providing a computational tool that complements experimental approaches at unprecedented speed and scale.

## Table of Contents
- [Installation](#installation)
- [Quick Start](#quick-start)
- [Model Variants](#model-variants)
- [Allosteric Network](#building-an-allosteric-network)
- [Model Details](#model-details)
- [Citation](#citation)
- [License](#license)

## 🛠️ Installation

```bash
# Clone the repository
git clone https://github.com/sledzieski/RocketSHP.git
cd RocketSHP

# Create and activate a conda environment
mamba create -n rocketshp python=3.11
mamba activate rocketshp

# Install package
pip install -e .

# Check installation
python -c "import rocketshp; print('Success!')"
```

## 🚀 Quick Start

```python
import torch
from torch.nn.functional import softmax
from rocketshp import RocketSHP, load_sequence, load_structure
from rocketshp.plot import plot_predictions

# Set compute device
device = torch.device("cuda:0")

# Load the model (will download if not present)
model = RocketSHP.load_from_checkpoint("v1_seq").to(device)

# Predict dynamics from sequence only
sequence = "MTEYKLVVVGAGGVGKSALTIQLIQNHFVDEYDPTIEDSYRKQVVIDGETCLLDILDTAGQEEYSAMRDQYMRTGEGFLCVFAINNTKSFEDIHHYREQIKRVKDSEDVPMVLVGNKCDLPSRTVDTKQAQDLARSYGIPFIETSAKTRQRVEDAFYTLVREIRQYRLKKISKEEKTPGCVKIKKCIIM"
seq_features = load_sequence(sequence, device=device)
with torch.no_grad():
    dynamics_pred = model({"seq_feats": seq_features, "struct_feats": None})

# Access prediction results
rmsf = dynamics_pred["rmsf"].squeeze().cpu().numpy()
gcc_lmi = dynamics_pred["gcc_lmi"].squeeze().cpu().numpy()
ca_dist = dynamics_pred["ca_dist"].squeeze().cpu().numpy()
shp = softmax(dynamics_pred["shp"].squeeze(), dim=1).cpu().numpy()

# Visualize results
plot_predictions(rmsf, gcc_lmi, shp, "KRAS", "rocketshp_kras.png")
```

## 💻 Model Variants

RocketSHP comes in three variants:

1. **RocketSHP** - Full model that uses both sequence and structure information
2. **RocketSHP-seq** - Sequence-only model trained with the same architecture
3. **RocketSHP-mini** - Lightweight sequence-only model (1.5M parameters)

```python
# Load different model variants
full_model = RocketSHP.load_from_checkpoint("latest")  # Latest is also 'v1'
seq_model = RocketSHP.load_from_checkpoint("v1_seq")
mini_model = RocketSHP.load_from_checkpoint("v1_mini")
```

### 📈 Using a Structure for Improved Predictions

```python
import torch
from torch.nn.functional import softmax
from rocketshp import RocketSHP, load_sequence, load_structure
from biotite.structure.io import pdb
from biotite.structure import to_sequence

# Set compute device
device = torch.device("cuda:0")

# Load the model
model = RocketSHP.load_from_checkpoint("latest").to(device)

# Load structure file (PDB)
structure_file = "example/kras_afdb.pdb"
structure = pdb.PDBFile.read(structure_file).get_structure()
struct_features = load_structure(structure, device=device)

# Get sequence from structure
sequence = str(to_sequence(structure)[0][0])
seq_features = load_sequence(sequence, device=device)

# Predict dynamics with both sequence and structure
with torch.no_grad():
    dynamics_pred = model({
        "seq_feats": seq_features,
        "struct_feats": struct_features,
    })
```

## 🕸️ Building an Allosteric Network

```python
from rocketshp.network import build_allosteric_network, cluster_network, calculate_centrality, plot_network_clusters

# Build network from GCC-LMI predictions and distance mask
gcc_lmi = dynamics_pred["gcc_lmi"].squeeze().cpu().numpy()
ca_dist = dynamics_pred["ca_dist"].squeeze().cpu().numpy()  # Predicted CA distances
network = build_allosteric_network(gcc_lmi, ca_dist, distance_cutoff=10.0)

# Apply clustering to identify communities
communities = cluster_network(network, k=5)

# Calculate betweenness centrality
between, close, degree = calculate_centrality(network)

# Visualize network
from rocketshp.network import plot_network_clusters
plot_network_clusters(network, communities, output_path="rocketshp_kras_network.png")
```

## 🔎 Model Details

RocketSHP leverages ESM3 for sequence and structure representations, feeding these through a transformer encoder to predict multiple dynamics properties:

- **Architecture**: Transformer encoder with specialized prediction heads
- **Sequence Input**: ESM3 embeddings (frozen)
- **Structure Input**: ESM3 structure embeddings (optional, three variants available)
- **Output Heads**:
  - RMSF: Linear prediction of per-residue flexibility
  - GCC-LMI: Pairwise correlation estimation with sigmoid activation
  - SHP: Categorical distribution over structure tokens representing different conformational states

For more technical details, please refer to our paper.

## 📝 Citation

If you use RocketSHP in your research, please cite:

<!-- ```bibtex
@article{sledzieski2025rocketshp,
  title={RocketSHP: Ultra-fast Prediction of Protein Dynamics at Proteome Scale},
  author={Sledzieski, Samuel and Hanson, Sonya},
  journal={Preprint},
  year={2025}
} -->

```bibtex
Coming soon
```

## ⚖️ License

<<<<<<< HEAD
This project is licensed under the MIT License - see the [[LICENSE.md]] file for details.
=======
This project is licensed under the MIT License - see the [LICENSE.md](https://github.com/samsledje/RocketSHP?tab=MIT-1-ov-file#readme) file for details.
>>>>>>> ccca2851
<|MERGE_RESOLUTION|>--- conflicted
+++ resolved
@@ -11,15 +11,6 @@
 - Structural Heterogeneity Profiles (SHP)
 
 This approach bridges the gap between static structural biology and dynamic functional understanding, providing a computational tool that complements experimental approaches at unprecedented speed and scale.
-
-## Table of Contents
-- [Installation](#installation)
-- [Quick Start](#quick-start)
-- [Model Variants](#model-variants)
-- [Allosteric Network](#building-an-allosteric-network)
-- [Model Details](#model-details)
-- [Citation](#citation)
-- [License](#license)
 
 ## 🛠️ Installation
 
@@ -169,8 +160,4 @@
 
 ## ⚖️ License
 
-<<<<<<< HEAD
-This project is licensed under the MIT License - see the [[LICENSE.md]] file for details.
-=======
-This project is licensed under the MIT License - see the [LICENSE.md](https://github.com/samsledje/RocketSHP?tab=MIT-1-ov-file#readme) file for details.
->>>>>>> ccca2851
+This project is licensed under the MIT License - see the [LICENSE.md](https://github.com/samsledje/RocketSHP?tab=MIT-1-ov-file#readme) file for details.